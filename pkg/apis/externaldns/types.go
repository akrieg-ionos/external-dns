/*
Copyright 2017 The Kubernetes Authors.

Licensed under the Apache License, Version 2.0 (the "License");
you may not use this file except in compliance with the License.
You may obtain a copy of the License at

    http://www.apache.org/licenses/LICENSE-2.0

Unless required by applicable law or agreed to in writing, software
distributed under the License is distributed on an "AS IS" BASIS,
WITHOUT WARRANTIES OR CONDITIONS OF ANY KIND, either express or implied.
See the License for the specific language governing permissions and
limitations under the License.
*/

package externaldns

import (
	"fmt"
	"reflect"
	"regexp"
	"strconv"
	"strings"
	"time"

	"k8s.io/apimachinery/pkg/labels"

	"sigs.k8s.io/external-dns/endpoint"

	"github.com/alecthomas/kingpin"
	"github.com/sirupsen/logrus"

	"sigs.k8s.io/external-dns/source"
)

const (
	passwordMask = "******"
)

// Version is the current version of the app, generated at build time
var Version = "unknown"

// Config is a project-wide configuration
type Config struct {
	APIServerURL                      string
	KubeConfig                        string
	RequestTimeout                    time.Duration
	DefaultTargets                    []string
	ContourLoadBalancerService        string
	GlooNamespace                     string
	SkipperRouteGroupVersion          string
	Sources                           []string
	Namespace                         string
	AnnotationFilter                  string
	LabelFilter                       string
	FQDNTemplate                      string
	CombineFQDNAndAnnotation          bool
	IgnoreHostnameAnnotation          bool
	IgnoreIngressTLSSpec              bool
	IgnoreIngressRulesSpec            bool
	GatewayNamespace                  string
	GatewayLabelFilter                string
	Compatibility                     string
	PublishInternal                   bool
	PublishHostIP                     bool
	AlwaysPublishNotReadyAddresses    bool
	ConnectorSourceServer             string
	Provider                          string
	GoogleProject                     string
	GoogleBatchChangeSize             int
	GoogleBatchChangeInterval         time.Duration
	GoogleZoneVisibility              string
	DomainFilter                      []string
	ExcludeDomains                    []string
	RegexDomainFilter                 *regexp.Regexp
	RegexDomainExclusion              *regexp.Regexp
	ZoneNameFilter                    []string
	ZoneIDFilter                      []string
	TargetNetFilter                   []string
	ExcludeTargetNets                 []string
	AlibabaCloudConfigFile            string
	AlibabaCloudZoneType              string
	AWSZoneType                       string
	AWSZoneTagFilter                  []string
	AWSAssumeRole                     string
	AWSAssumeRoleExternalID           string
	AWSBatchChangeSize                int
	AWSBatchChangeInterval            time.Duration
	AWSEvaluateTargetHealth           bool
	AWSAPIRetries                     int
	AWSPreferCNAME                    bool
	AWSZoneCacheDuration              time.Duration
	AWSSDServiceCleanup               bool
	AzureConfigFile                   string
	AzureResourceGroup                string
	AzureSubscriptionID               string
	AzureUserAssignedIdentityClientID string
	BluecatDNSConfiguration           string
	BluecatConfigFile                 string
	BluecatDNSView                    string
	BluecatGatewayHost                string
	BluecatRootZone                   string
	BluecatDNSServerName              string
	BluecatDNSDeployType              string
	BluecatSkipTLSVerify              bool
	CloudflareProxied                 bool
	CloudflareZonesPerPage            int
	CoreDNSPrefix                     string
	RcodezeroTXTEncrypt               bool
	AkamaiServiceConsumerDomain       string
	AkamaiClientToken                 string
	AkamaiClientSecret                string
	AkamaiAccessToken                 string
	AkamaiEdgercPath                  string
	AkamaiEdgercSection               string
	InfobloxGridHost                  string
	InfobloxWapiPort                  int
	InfobloxWapiUsername              string
	InfobloxWapiPassword              string `secure:"yes"`
	InfobloxWapiVersion               string
	InfobloxSSLVerify                 bool
	InfobloxView                      string
	InfobloxMaxResults                int
	InfobloxFQDNRegEx                 string
	InfobloxCreatePTR                 bool
	InfobloxCacheDuration             int
	DynCustomerName                   string
	DynUsername                       string
	DynPassword                       string `secure:"yes"`
	DynMinTTLSeconds                  int
	OCIConfigFile                     string
	InMemoryZones                     []string
	OVHEndpoint                       string
	OVHApiRateLimit                   int
	PDNSServer                        string
	PDNSAPIKey                        string `secure:"yes"`
	PDNSTLSEnabled                    bool
	TLSCA                             string
	TLSClientCert                     string
	TLSClientCertKey                  string
	Policy                            string
	Registry                          string
	TXTOwnerID                        string
	TXTPrefix                         string
	TXTSuffix                         string
	Interval                          time.Duration
	MinEventSyncInterval              time.Duration
	Once                              bool
	DryRun                            bool
	UpdateEvents                      bool
	LogFormat                         string
	MetricsAddress                    string
	LogLevel                          string
	TXTCacheInterval                  time.Duration
	TXTWildcardReplacement            string
	ExoscaleEndpoint                  string
	ExoscaleAPIKey                    string `secure:"yes"`
	ExoscaleAPISecret                 string `secure:"yes"`
	CRDSourceAPIVersion               string
	CRDSourceKind                     string
	ServiceTypeFilter                 []string
	CFAPIEndpoint                     string
	CFUsername                        string
	CFPassword                        string
	RFC2136Host                       string
	RFC2136Port                       int
	RFC2136Zone                       string
	RFC2136Insecure                   bool
	RFC2136GSSTSIG                    bool
	RFC2136KerberosRealm              string
	RFC2136KerberosUsername           string
	RFC2136KerberosPassword           string `secure:"yes"`
	RFC2136TSIGKeyName                string
	RFC2136TSIGSecret                 string `secure:"yes"`
	RFC2136TSIGSecretAlg              string
	RFC2136TAXFR                      bool
	RFC2136MinTTL                     time.Duration
	RFC2136BatchChangeSize            int
	NS1Endpoint                       string
	NS1IgnoreSSL                      bool
	NS1MinTTLSeconds                  int
	TransIPAccountName                string
	TransIPPrivateKeyFile             string
	DigitalOceanAPIPageSize           int
	ManagedDNSRecordTypes             []string
	GoDaddyAPIKey                     string `secure:"yes"`
	GoDaddySecretKey                  string `secure:"yes"`
	GoDaddyTTL                        int64
	GoDaddyOTE                        bool
	OCPRouterName                     string
	IBMCloudProxied                   bool
	IBMCloudConfigFile                string
	TencentCloudConfigFile            string
	TencentCloudZoneType              string
<<<<<<< HEAD
	PluginProviderURL                 string
=======
	PiholeServer                      string
	PiholePassword                    string `secure:"yes"`
	PiholeTLSInsecureSkipVerify       bool
	PluralCluster                     string
	PluralProvider                    string
>>>>>>> 2e3eef37
}

var defaultConfig = &Config{
	APIServerURL:                "",
	KubeConfig:                  "",
	RequestTimeout:              time.Second * 30,
	DefaultTargets:              []string{},
	ContourLoadBalancerService:  "heptio-contour/contour",
	GlooNamespace:               "gloo-system",
	SkipperRouteGroupVersion:    "zalando.org/v1",
	Sources:                     nil,
	Namespace:                   "",
	AnnotationFilter:            "",
	LabelFilter:                 labels.Everything().String(),
	FQDNTemplate:                "",
	CombineFQDNAndAnnotation:    false,
	IgnoreHostnameAnnotation:    false,
	IgnoreIngressTLSSpec:        false,
	IgnoreIngressRulesSpec:      false,
	GatewayNamespace:            "",
	GatewayLabelFilter:          "",
	Compatibility:               "",
	PublishInternal:             false,
	PublishHostIP:               false,
	ConnectorSourceServer:       "localhost:8080",
	Provider:                    "",
	GoogleProject:               "",
	GoogleBatchChangeSize:       1000,
	GoogleBatchChangeInterval:   time.Second,
	GoogleZoneVisibility:        "",
	DomainFilter:                []string{},
	ZoneIDFilter:                []string{},
	ExcludeDomains:              []string{},
	RegexDomainFilter:           regexp.MustCompile(""),
	RegexDomainExclusion:        regexp.MustCompile(""),
	TargetNetFilter:             []string{},
	ExcludeTargetNets:           []string{},
	AlibabaCloudConfigFile:      "/etc/kubernetes/alibaba-cloud.json",
	AWSZoneType:                 "",
	AWSZoneTagFilter:            []string{},
	AWSAssumeRole:               "",
	AWSAssumeRoleExternalID:     "",
	AWSBatchChangeSize:          1000,
	AWSBatchChangeInterval:      time.Second,
	AWSEvaluateTargetHealth:     true,
	AWSAPIRetries:               3,
	AWSPreferCNAME:              false,
	AWSZoneCacheDuration:        0 * time.Second,
	AWSSDServiceCleanup:         false,
	AzureConfigFile:             "/etc/kubernetes/azure.json",
	AzureResourceGroup:          "",
	AzureSubscriptionID:         "",
	BluecatConfigFile:           "/etc/kubernetes/bluecat.json",
	BluecatDNSDeployType:        "no-deploy",
	CloudflareProxied:           false,
	CloudflareZonesPerPage:      50,
	CoreDNSPrefix:               "/skydns/",
	RcodezeroTXTEncrypt:         false,
	AkamaiServiceConsumerDomain: "",
	AkamaiClientToken:           "",
	AkamaiClientSecret:          "",
	AkamaiAccessToken:           "",
	AkamaiEdgercSection:         "",
	AkamaiEdgercPath:            "",
	InfobloxGridHost:            "",
	InfobloxWapiPort:            443,
	InfobloxWapiUsername:        "admin",
	InfobloxWapiPassword:        "",
	InfobloxWapiVersion:         "2.3.1",
	InfobloxSSLVerify:           true,
	InfobloxView:                "",
	InfobloxMaxResults:          0,
	InfobloxFQDNRegEx:           "",
	InfobloxCreatePTR:           false,
	InfobloxCacheDuration:       0,
	OCIConfigFile:               "/etc/kubernetes/oci.yaml",
	InMemoryZones:               []string{},
	OVHEndpoint:                 "ovh-eu",
	OVHApiRateLimit:             20,
	PDNSServer:                  "http://localhost:8081",
	PDNSAPIKey:                  "",
	PDNSTLSEnabled:              false,
	TLSCA:                       "",
	TLSClientCert:               "",
	TLSClientCertKey:            "",
	Policy:                      "sync",
	Registry:                    "txt",
	TXTOwnerID:                  "default",
	TXTPrefix:                   "",
	TXTSuffix:                   "",
	TXTCacheInterval:            0,
	TXTWildcardReplacement:      "",
	MinEventSyncInterval:        5 * time.Second,
	Interval:                    time.Minute,
	Once:                        false,
	DryRun:                      false,
	UpdateEvents:                false,
	LogFormat:                   "text",
	MetricsAddress:              ":7979",
	LogLevel:                    logrus.InfoLevel.String(),
	ExoscaleEndpoint:            "https://api.exoscale.ch/dns",
	ExoscaleAPIKey:              "",
	ExoscaleAPISecret:           "",
	CRDSourceAPIVersion:         "externaldns.k8s.io/v1alpha1",
	CRDSourceKind:               "DNSEndpoint",
	ServiceTypeFilter:           []string{},
	CFAPIEndpoint:               "",
	CFUsername:                  "",
	CFPassword:                  "",
	RFC2136Host:                 "",
	RFC2136Port:                 0,
	RFC2136Zone:                 "",
	RFC2136Insecure:             false,
	RFC2136GSSTSIG:              false,
	RFC2136KerberosRealm:        "",
	RFC2136KerberosUsername:     "",
	RFC2136KerberosPassword:     "",
	RFC2136TSIGKeyName:          "",
	RFC2136TSIGSecret:           "",
	RFC2136TSIGSecretAlg:        "",
	RFC2136TAXFR:                true,
	RFC2136MinTTL:               0,
	RFC2136BatchChangeSize:      50,
	NS1Endpoint:                 "",
	NS1IgnoreSSL:                false,
	TransIPAccountName:          "",
	TransIPPrivateKeyFile:       "",
	DigitalOceanAPIPageSize:     50,
	ManagedDNSRecordTypes:       []string{endpoint.RecordTypeA, endpoint.RecordTypeCNAME},
	GoDaddyAPIKey:               "",
	GoDaddySecretKey:            "",
	GoDaddyTTL:                  600,
	GoDaddyOTE:                  false,
	IBMCloudProxied:             false,
	IBMCloudConfigFile:          "/etc/kubernetes/ibmcloud.json",
	TencentCloudConfigFile:      "/etc/kubernetes/tencent-cloud.json",
	TencentCloudZoneType:        "",
<<<<<<< HEAD
	PluginProviderURL:           "http://localhost:8888",
=======
	PiholeServer:                "",
	PiholePassword:              "",
	PiholeTLSInsecureSkipVerify: false,
	PluralCluster:               "",
	PluralProvider:              "",
>>>>>>> 2e3eef37
}

// NewConfig returns new Config object
func NewConfig() *Config {
	return &Config{}
}

func (cfg *Config) String() string {
	// prevent logging of sensitive information
	temp := *cfg

	t := reflect.TypeOf(temp)
	for i := 0; i < t.NumField(); i++ {
		f := t.Field(i)
		if val, ok := f.Tag.Lookup("secure"); ok && val == "yes" {
			if f.Type.Kind() != reflect.String {
				continue
			}
			v := reflect.ValueOf(&temp).Elem().Field(i)
			if v.String() != "" {
				v.SetString(passwordMask)
			}
		}
	}

	return fmt.Sprintf("%+v", temp)
}

// allLogLevelsAsStrings returns all logrus levels as a list of strings
func allLogLevelsAsStrings() []string {
	var levels []string
	for _, level := range logrus.AllLevels {
		levels = append(levels, level.String())
	}
	return levels
}

// ParseFlags adds and parses flags from command line
func (cfg *Config) ParseFlags(args []string) error {
	app := kingpin.New("external-dns", "ExternalDNS synchronizes exposed Kubernetes Services and Ingresses with DNS providers.\n\nNote that all flags may be replaced with env vars - `--flag` -> `EXTERNAL_DNS_FLAG=1` or `--flag value` -> `EXTERNAL_DNS_FLAG=value`")
	app.Version(Version)
	app.DefaultEnvars()

	// Flags related to Kubernetes
	app.Flag("server", "The Kubernetes API server to connect to (default: auto-detect)").Default(defaultConfig.APIServerURL).StringVar(&cfg.APIServerURL)
	app.Flag("kubeconfig", "Retrieve target cluster configuration from a Kubernetes configuration file (default: auto-detect)").Default(defaultConfig.KubeConfig).StringVar(&cfg.KubeConfig)
	app.Flag("request-timeout", "Request timeout when calling Kubernetes APIs. 0s means no timeout").Default(defaultConfig.RequestTimeout.String()).DurationVar(&cfg.RequestTimeout)

	// Flags related to cloud foundry
	app.Flag("cf-api-endpoint", "The fully-qualified domain name of the cloud foundry instance you are targeting").Default(defaultConfig.CFAPIEndpoint).StringVar(&cfg.CFAPIEndpoint)
	app.Flag("cf-username", "The username to log into the cloud foundry API").Default(defaultConfig.CFUsername).StringVar(&cfg.CFUsername)
	app.Flag("cf-password", "The password to log into the cloud foundry API").Default(defaultConfig.CFPassword).StringVar(&cfg.CFPassword)

	// Flags related to Contour
	app.Flag("contour-load-balancer", "The fully-qualified name of the Contour load balancer service. (default: heptio-contour/contour)").Default("heptio-contour/contour").StringVar(&cfg.ContourLoadBalancerService)

	// Flags related to Gloo
	app.Flag("gloo-namespace", "Gloo namespace. (default: gloo-system)").Default("gloo-system").StringVar(&cfg.GlooNamespace)

	// Flags related to Skipper RouteGroup
	app.Flag("skipper-routegroup-groupversion", "The resource version for skipper routegroup").Default(source.DefaultRoutegroupVersion).StringVar(&cfg.SkipperRouteGroupVersion)

	// Flags related to processing source
	app.Flag("source", "The resource types that are queried for endpoints; specify multiple times for multiple sources (required, options: service, ingress, node, fake, connector, gateway-httproute, gateway-grpcroute, gateway-tlsroute, gateway-tcproute, gateway-udproute, istio-gateway, istio-virtualservice, cloudfoundry, contour-ingressroute, contour-httpproxy, gloo-proxy, crd, empty, skipper-routegroup, openshift-route, ambassador-host, kong-tcpingress)").Required().PlaceHolder("source").EnumsVar(&cfg.Sources, "service", "ingress", "node", "pod", "gateway-httproute", "gateway-grpcroute", "gateway-tlsroute", "gateway-tcproute", "gateway-udproute", "istio-gateway", "istio-virtualservice", "cloudfoundry", "contour-ingressroute", "contour-httpproxy", "gloo-proxy", "fake", "connector", "crd", "empty", "skipper-routegroup", "openshift-route", "ambassador-host", "kong-tcpingress")
	app.Flag("openshift-router-name", "if source is openshift-route then you can pass the ingress controller name. Based on this name external-dns will select the respective router from the route status and map that routerCanonicalHostname to the route host while creating a CNAME record.").StringVar(&cfg.OCPRouterName)
	app.Flag("namespace", "Limit sources of endpoints to a specific namespace (default: all namespaces)").Default(defaultConfig.Namespace).StringVar(&cfg.Namespace)
	app.Flag("annotation-filter", "Filter sources managed by external-dns via annotation using label selector semantics (default: all sources)").Default(defaultConfig.AnnotationFilter).StringVar(&cfg.AnnotationFilter)
	app.Flag("label-filter", "Filter sources managed by external-dns via label selector when listing all resources; currently supported by source types CRD, ingress, service and openshift-route").Default(defaultConfig.LabelFilter).StringVar(&cfg.LabelFilter)
	app.Flag("fqdn-template", "A templated string that's used to generate DNS names from sources that don't define a hostname themselves, or to add a hostname suffix when paired with the fake source (optional). Accepts comma separated list for multiple global FQDN.").Default(defaultConfig.FQDNTemplate).StringVar(&cfg.FQDNTemplate)
	app.Flag("combine-fqdn-annotation", "Combine FQDN template and Annotations instead of overwriting").BoolVar(&cfg.CombineFQDNAndAnnotation)
	app.Flag("ignore-hostname-annotation", "Ignore hostname annotation when generating DNS names, valid only when using fqdn-template is set (optional, default: false)").BoolVar(&cfg.IgnoreHostnameAnnotation)
	app.Flag("ignore-ingress-tls-spec", "Ignore tls spec section in ingresses resources, applicable only for ingress sources (optional, default: false)").BoolVar(&cfg.IgnoreIngressTLSSpec)
	app.Flag("gateway-namespace", "Limit Gateways of Route endpoints to a specific namespace (default: all namespaces)").StringVar(&cfg.GatewayNamespace)
	app.Flag("gateway-label-filter", "Filter Gateways of Route endpoints via label selector (default: all gateways)").StringVar(&cfg.GatewayLabelFilter)
	app.Flag("compatibility", "Process annotation semantics from legacy implementations (optional, options: mate, molecule, kops-dns-controller)").Default(defaultConfig.Compatibility).EnumVar(&cfg.Compatibility, "", "mate", "molecule", "kops-dns-controller")
	app.Flag("ignore-ingress-rules-spec", "Ignore rules spec section in ingresses resources, applicable only for ingress sources (optional, default: false)").BoolVar(&cfg.IgnoreIngressRulesSpec)
	app.Flag("publish-internal-services", "Allow external-dns to publish DNS records for ClusterIP services (optional)").BoolVar(&cfg.PublishInternal)
	app.Flag("publish-host-ip", "Allow external-dns to publish host-ip for headless services (optional)").BoolVar(&cfg.PublishHostIP)
	app.Flag("always-publish-not-ready-addresses", "Always publish also not ready addresses for headless services (optional)").BoolVar(&cfg.AlwaysPublishNotReadyAddresses)
	app.Flag("connector-source-server", "The server to connect for connector source, valid only when using connector source").Default(defaultConfig.ConnectorSourceServer).StringVar(&cfg.ConnectorSourceServer)
	app.Flag("crd-source-apiversion", "API version of the CRD for crd source, e.g. `externaldns.k8s.io/v1alpha1`, valid only when using crd source").Default(defaultConfig.CRDSourceAPIVersion).StringVar(&cfg.CRDSourceAPIVersion)
	app.Flag("crd-source-kind", "Kind of the CRD for the crd source in API group and version specified by crd-source-apiversion").Default(defaultConfig.CRDSourceKind).StringVar(&cfg.CRDSourceKind)
	app.Flag("service-type-filter", "The service types to take care about (default: all, expected: ClusterIP, NodePort, LoadBalancer or ExternalName)").StringsVar(&cfg.ServiceTypeFilter)
	app.Flag("managed-record-types", "Comma separated list of record types to manage (default: A, CNAME) (supported records: CNAME, A, NS").Default("A", "CNAME").StringsVar(&cfg.ManagedDNSRecordTypes)
	app.Flag("default-targets", "Set globally default IP address that will apply as a target instead of source addresses. Specify multiple times for multiple targets (optional)").StringsVar(&cfg.DefaultTargets)
	app.Flag("target-net-filter", "Limit possible targets by a net filter; specify multiple times for multiple possible nets (optional)").StringsVar(&cfg.TargetNetFilter)
	app.Flag("exclude-target-net", "Exclude target nets (optional)").StringsVar(&cfg.ExcludeTargetNets)

	// Flags related to providers
<<<<<<< HEAD
	app.Flag("provider", "The DNS provider where the DNS records will be created (required, options: aws, aws-sd, godaddy, google, azure, azure-dns, azure-private-dns, bluecat, cloudflare, rcodezero, digitalocean, dnsimple, akamai, infoblox, dyn, designate, coredns, skydns, ibmcloud, inmemory, ovh, pdns, oci, exoscale, linode, rfc2136, ns1, transip, vinyldns, rdns, scaleway, vultr, ultradns, gandi, safedns, tencentcloud)").Required().PlaceHolder("provider").EnumVar(&cfg.Provider, "aws", "aws-sd", "google", "azure", "azure-dns", "azure-private-dns", "alibabacloud", "cloudflare", "rcodezero", "digitalocean", "dnsimple", "akamai", "infoblox", "dyn", "designate", "coredns", "skydns", "ibmcloud", "inmemory", "ovh", "pdns", "oci", "exoscale", "linode", "rfc2136", "ns1", "transip", "vinyldns", "rdns", "scaleway", "vultr", "ultradns", "godaddy", "bluecat", "gandi", "safedns", "tencentcloud", "plugin")
=======
	providers := []string{"akamai", "alibabacloud", "aws", "aws-sd", "azure", "azure-dns", "azure-private-dns", "bluecat", "civo", "cloudflare", "coredns", "designate", "digitalocean", "dnsimple", "dyn", "exoscale", "gandi", "godaddy", "google", "ibmcloud", "infoblox", "inmemory", "linode", "ns1", "oci", "ovh", "pdns", "pihole", "plural", "rcodezero", "rdns", "rfc2136", "safedns", "scaleway", "skydns", "tencentcloud", "transip", "ultradns", "vinyldns", "vultr"}
	app.Flag("provider", "The DNS provider where the DNS records will be created (required, options: "+strings.Join(providers, ", ")+")").Required().PlaceHolder("provider").EnumVar(&cfg.Provider, providers...)
>>>>>>> 2e3eef37
	app.Flag("domain-filter", "Limit possible target zones by a domain suffix; specify multiple times for multiple domains (optional)").Default("").StringsVar(&cfg.DomainFilter)
	app.Flag("exclude-domains", "Exclude subdomains (optional)").Default("").StringsVar(&cfg.ExcludeDomains)
	app.Flag("regex-domain-filter", "Limit possible domains and target zones by a Regex filter; Overrides domain-filter (optional)").Default(defaultConfig.RegexDomainFilter.String()).RegexpVar(&cfg.RegexDomainFilter)
	app.Flag("regex-domain-exclusion", "Regex filter that excludes domains and target zones matched by regex-domain-filter (optional)").Default(defaultConfig.RegexDomainExclusion.String()).RegexpVar(&cfg.RegexDomainExclusion)
	app.Flag("zone-name-filter", "Filter target zones by zone domain (For now, only AzureDNS provider is using this flag); specify multiple times for multiple zones (optional)").Default("").StringsVar(&cfg.ZoneNameFilter)
	app.Flag("zone-id-filter", "Filter target zones by hosted zone id; specify multiple times for multiple zones (optional)").Default("").StringsVar(&cfg.ZoneIDFilter)
	app.Flag("google-project", "When using the Google provider, current project is auto-detected, when running on GCP. Specify other project with this. Must be specified when running outside GCP.").Default(defaultConfig.GoogleProject).StringVar(&cfg.GoogleProject)
	app.Flag("google-batch-change-size", "When using the Google provider, set the maximum number of changes that will be applied in each batch.").Default(strconv.Itoa(defaultConfig.GoogleBatchChangeSize)).IntVar(&cfg.GoogleBatchChangeSize)
	app.Flag("google-batch-change-interval", "When using the Google provider, set the interval between batch changes.").Default(defaultConfig.GoogleBatchChangeInterval.String()).DurationVar(&cfg.GoogleBatchChangeInterval)
	app.Flag("google-zone-visibility", "When using the Google provider, filter for zones with this visibility (optional, options: public, private)").Default(defaultConfig.GoogleZoneVisibility).EnumVar(&cfg.GoogleZoneVisibility, "", "public", "private")
	app.Flag("alibaba-cloud-config-file", "When using the Alibaba Cloud provider, specify the Alibaba Cloud configuration file (required when --provider=alibabacloud").Default(defaultConfig.AlibabaCloudConfigFile).StringVar(&cfg.AlibabaCloudConfigFile)
	app.Flag("alibaba-cloud-zone-type", "When using the Alibaba Cloud provider, filter for zones of this type (optional, options: public, private)").Default(defaultConfig.AlibabaCloudZoneType).EnumVar(&cfg.AlibabaCloudZoneType, "", "public", "private")
	app.Flag("aws-zone-type", "When using the AWS provider, filter for zones of this type (optional, options: public, private)").Default(defaultConfig.AWSZoneType).EnumVar(&cfg.AWSZoneType, "", "public", "private")
	app.Flag("aws-zone-tags", "When using the AWS provider, filter for zones with these tags").Default("").StringsVar(&cfg.AWSZoneTagFilter)
	app.Flag("aws-assume-role", "When using the AWS provider, assume this IAM role. Useful for hosted zones in another AWS account. Specify the full ARN, e.g. `arn:aws:iam::123455567:role/external-dns` (optional)").Default(defaultConfig.AWSAssumeRole).StringVar(&cfg.AWSAssumeRole)
	app.Flag("aws-assume-role-external-id", "When using the AWS provider and assuming a role then specify this external ID` (optional)").Default(defaultConfig.AWSAssumeRoleExternalID).StringVar(&cfg.AWSAssumeRoleExternalID)
	app.Flag("aws-batch-change-size", "When using the AWS provider, set the maximum number of changes that will be applied in each batch.").Default(strconv.Itoa(defaultConfig.AWSBatchChangeSize)).IntVar(&cfg.AWSBatchChangeSize)
	app.Flag("aws-batch-change-interval", "When using the AWS provider, set the interval between batch changes.").Default(defaultConfig.AWSBatchChangeInterval.String()).DurationVar(&cfg.AWSBatchChangeInterval)
	app.Flag("aws-evaluate-target-health", "When using the AWS provider, set whether to evaluate the health of a DNS target (default: enabled, disable with --no-aws-evaluate-target-health)").Default(strconv.FormatBool(defaultConfig.AWSEvaluateTargetHealth)).BoolVar(&cfg.AWSEvaluateTargetHealth)
	app.Flag("aws-api-retries", "When using the AWS provider, set the maximum number of retries for API calls before giving up.").Default(strconv.Itoa(defaultConfig.AWSAPIRetries)).IntVar(&cfg.AWSAPIRetries)
	app.Flag("aws-prefer-cname", "When using the AWS provider, prefer using CNAME instead of ALIAS (default: disabled)").BoolVar(&cfg.AWSPreferCNAME)
	app.Flag("aws-zones-cache-duration", "When using the AWS provider, set the zones list cache TTL (0s to disable).").Default(defaultConfig.AWSZoneCacheDuration.String()).DurationVar(&cfg.AWSZoneCacheDuration)
	app.Flag("aws-sd-service-cleanup", "When using the AWS CloudMap provider, delete empty Services without endpoints (default: disabled)").BoolVar(&cfg.AWSSDServiceCleanup)
	app.Flag("azure-config-file", "When using the Azure provider, specify the Azure configuration file (required when --provider=azure").Default(defaultConfig.AzureConfigFile).StringVar(&cfg.AzureConfigFile)
	app.Flag("azure-resource-group", "When using the Azure provider, override the Azure resource group to use (required when --provider=azure-private-dns)").Default(defaultConfig.AzureResourceGroup).StringVar(&cfg.AzureResourceGroup)
	app.Flag("azure-subscription-id", "When using the Azure provider, specify the Azure configuration file (required when --provider=azure-private-dns)").Default(defaultConfig.AzureSubscriptionID).StringVar(&cfg.AzureSubscriptionID)
	app.Flag("azure-user-assigned-identity-client-id", "When using the Azure provider, override the client id of user assigned identity in config file (optional)").Default("").StringVar(&cfg.AzureUserAssignedIdentityClientID)
	app.Flag("tencent-cloud-config-file", "When using the Tencent Cloud provider, specify the Tencent Cloud configuration file (required when --provider=tencentcloud").Default(defaultConfig.TencentCloudConfigFile).StringVar(&cfg.TencentCloudConfigFile)
	app.Flag("tencent-cloud-zone-type", "When using the Tencent Cloud provider, filter for zones with visibility (optional, options: public, private)").Default(defaultConfig.TencentCloudZoneType).EnumVar(&cfg.TencentCloudZoneType, "", "public", "private")

	// Flags related to BlueCat provider
	app.Flag("bluecat-dns-configuration", "When using the Bluecat provider, specify the Bluecat DNS configuration string (optional when --provider=bluecat)").Default("").StringVar(&cfg.BluecatDNSConfiguration)
	app.Flag("bluecat-config-file", "When using the Bluecat provider, specify the Bluecat configuration file (optional when --provider=bluecat)").Default(defaultConfig.BluecatConfigFile).StringVar(&cfg.BluecatConfigFile)
	app.Flag("bluecat-dns-view", "When using the Bluecat provider, specify the Bluecat DNS view string (optional when --provider=bluecat)").Default("").StringVar(&cfg.BluecatDNSView)
	app.Flag("bluecat-gateway-host", "When using the Bluecat provider, specify the Bluecat Gateway Host (optional when --provider=bluecat)").Default("").StringVar(&cfg.BluecatGatewayHost)
	app.Flag("bluecat-root-zone", "When using the Bluecat provider, specify the Bluecat root zone (optional when --provider=bluecat)").Default("").StringVar(&cfg.BluecatRootZone)
	app.Flag("bluecat-skip-tls-verify", "When using the Bluecat provider, specify to skip TLS verification (optional when --provider=bluecat) (default: false)").BoolVar(&cfg.BluecatSkipTLSVerify)
	app.Flag("bluecat-dns-server-name", "When using the Bluecat provider, specify the Bluecat DNS Server to initiate deploys against. This is only used if --bluecat-dns-deploy-type is not 'no-deploy' (optional when --provider=bluecat)").Default("").StringVar(&cfg.BluecatDNSServerName)
	app.Flag("bluecat-dns-deploy-type", "When using the Bluecat provider, specify the type of DNS deployment to initiate after records are updated. Valid options are 'full-deploy' and 'no-deploy'. Deploy will only execute if --bluecat-dns-server-name is set (optional when --provider=bluecat)").Default(defaultConfig.BluecatDNSDeployType).StringVar(&cfg.BluecatDNSDeployType)

	app.Flag("cloudflare-proxied", "When using the Cloudflare provider, specify if the proxy mode must be enabled (default: disabled)").BoolVar(&cfg.CloudflareProxied)
	app.Flag("cloudflare-zones-per-page", "When using the Cloudflare provider, specify how many zones per page listed, max. possible 50 (default: 50)").Default(strconv.Itoa(defaultConfig.CloudflareZonesPerPage)).IntVar(&cfg.CloudflareZonesPerPage)
	app.Flag("coredns-prefix", "When using the CoreDNS provider, specify the prefix name").Default(defaultConfig.CoreDNSPrefix).StringVar(&cfg.CoreDNSPrefix)
	app.Flag("akamai-serviceconsumerdomain", "When using the Akamai provider, specify the base URL (required when --provider=akamai and edgerc-path not specified)").Default(defaultConfig.AkamaiServiceConsumerDomain).StringVar(&cfg.AkamaiServiceConsumerDomain)
	app.Flag("akamai-client-token", "When using the Akamai provider, specify the client token (required when --provider=akamai and edgerc-path not specified)").Default(defaultConfig.AkamaiClientToken).StringVar(&cfg.AkamaiClientToken)
	app.Flag("akamai-client-secret", "When using the Akamai provider, specify the client secret (required when --provider=akamai and edgerc-path not specified)").Default(defaultConfig.AkamaiClientSecret).StringVar(&cfg.AkamaiClientSecret)
	app.Flag("akamai-access-token", "When using the Akamai provider, specify the access token (required when --provider=akamai and edgerc-path not specified)").Default(defaultConfig.AkamaiAccessToken).StringVar(&cfg.AkamaiAccessToken)
	app.Flag("akamai-edgerc-path", "When using the Akamai provider, specify the .edgerc file path. Path must be reachable form invocation environment. (required when --provider=akamai and *-token, secret serviceconsumerdomain not specified)").Default(defaultConfig.AkamaiEdgercPath).StringVar(&cfg.AkamaiEdgercPath)
	app.Flag("akamai-edgerc-section", "When using the Akamai provider, specify the .edgerc file path (Optional when edgerc-path is specified)").Default(defaultConfig.AkamaiEdgercSection).StringVar(&cfg.AkamaiEdgercSection)
	app.Flag("infoblox-grid-host", "When using the Infoblox provider, specify the Grid Manager host (required when --provider=infoblox)").Default(defaultConfig.InfobloxGridHost).StringVar(&cfg.InfobloxGridHost)
	app.Flag("infoblox-wapi-port", "When using the Infoblox provider, specify the WAPI port (default: 443)").Default(strconv.Itoa(defaultConfig.InfobloxWapiPort)).IntVar(&cfg.InfobloxWapiPort)
	app.Flag("infoblox-wapi-username", "When using the Infoblox provider, specify the WAPI username (default: admin)").Default(defaultConfig.InfobloxWapiUsername).StringVar(&cfg.InfobloxWapiUsername)
	app.Flag("infoblox-wapi-password", "When using the Infoblox provider, specify the WAPI password (required when --provider=infoblox)").Default(defaultConfig.InfobloxWapiPassword).StringVar(&cfg.InfobloxWapiPassword)
	app.Flag("infoblox-wapi-version", "When using the Infoblox provider, specify the WAPI version (default: 2.3.1)").Default(defaultConfig.InfobloxWapiVersion).StringVar(&cfg.InfobloxWapiVersion)
	app.Flag("infoblox-ssl-verify", "When using the Infoblox provider, specify whether to verify the SSL certificate (default: true, disable with --no-infoblox-ssl-verify)").Default(strconv.FormatBool(defaultConfig.InfobloxSSLVerify)).BoolVar(&cfg.InfobloxSSLVerify)
	app.Flag("infoblox-view", "DNS view (default: \"\")").Default(defaultConfig.InfobloxView).StringVar(&cfg.InfobloxView)
	app.Flag("infoblox-max-results", "Add _max_results as query parameter to the URL on all API requests. The default is 0 which means _max_results is not set and the default of the server is used.").Default(strconv.Itoa(defaultConfig.InfobloxMaxResults)).IntVar(&cfg.InfobloxMaxResults)
	app.Flag("infoblox-fqdn-regex", "Apply this regular expression as a filter for obtaining zone_auth objects. This is disabled by default.").Default(defaultConfig.InfobloxFQDNRegEx).StringVar(&cfg.InfobloxFQDNRegEx)
	app.Flag("infoblox-create-ptr", "When using the Infoblox provider, create a ptr entry in addition to an entry").Default(strconv.FormatBool(defaultConfig.InfobloxCreatePTR)).BoolVar(&cfg.InfobloxCreatePTR)
	app.Flag("infoblox-cache-duration", "When using the Infoblox provider, set the record TTL (0s to disable).").Default(strconv.Itoa(defaultConfig.InfobloxCacheDuration)).IntVar(&cfg.InfobloxCacheDuration)
	app.Flag("dyn-customer-name", "When using the Dyn provider, specify the Customer Name").Default("").StringVar(&cfg.DynCustomerName)
	app.Flag("dyn-username", "When using the Dyn provider, specify the Username").Default("").StringVar(&cfg.DynUsername)
	app.Flag("dyn-password", "When using the Dyn provider, specify the password").Default("").StringVar(&cfg.DynPassword)
	app.Flag("dyn-min-ttl", "Minimal TTL (in seconds) for records. This value will be used if the provided TTL for a service/ingress is lower than this.").IntVar(&cfg.DynMinTTLSeconds)
	app.Flag("oci-config-file", "When using the OCI provider, specify the OCI configuration file (required when --provider=oci").Default(defaultConfig.OCIConfigFile).StringVar(&cfg.OCIConfigFile)
	app.Flag("rcodezero-txt-encrypt", "When using the Rcodezero provider with txt registry option, set if TXT rrs are encrypted (default: false)").Default(strconv.FormatBool(defaultConfig.RcodezeroTXTEncrypt)).BoolVar(&cfg.RcodezeroTXTEncrypt)
	app.Flag("inmemory-zone", "Provide a list of pre-configured zones for the inmemory provider; specify multiple times for multiple zones (optional)").Default("").StringsVar(&cfg.InMemoryZones)
	app.Flag("ovh-endpoint", "When using the OVH provider, specify the endpoint (default: ovh-eu)").Default(defaultConfig.OVHEndpoint).StringVar(&cfg.OVHEndpoint)
	app.Flag("ovh-api-rate-limit", "When using the OVH provider, specify the API request rate limit, X operations by seconds (default: 20)").Default(strconv.Itoa(defaultConfig.OVHApiRateLimit)).IntVar(&cfg.OVHApiRateLimit)
	app.Flag("pdns-server", "When using the PowerDNS/PDNS provider, specify the URL to the pdns server (required when --provider=pdns)").Default(defaultConfig.PDNSServer).StringVar(&cfg.PDNSServer)
	app.Flag("pdns-api-key", "When using the PowerDNS/PDNS provider, specify the API key to use to authorize requests (required when --provider=pdns)").Default(defaultConfig.PDNSAPIKey).StringVar(&cfg.PDNSAPIKey)
	app.Flag("pdns-tls-enabled", "When using the PowerDNS/PDNS provider, specify whether to use TLS (default: false, requires --tls-ca, optionally specify --tls-client-cert and --tls-client-cert-key)").Default(strconv.FormatBool(defaultConfig.PDNSTLSEnabled)).BoolVar(&cfg.PDNSTLSEnabled)
	app.Flag("ns1-endpoint", "When using the NS1 provider, specify the URL of the API endpoint to target (default: https://api.nsone.net/v1/)").Default(defaultConfig.NS1Endpoint).StringVar(&cfg.NS1Endpoint)
	app.Flag("ns1-ignoressl", "When using the NS1 provider, specify whether to verify the SSL certificate (default: false)").Default(strconv.FormatBool(defaultConfig.NS1IgnoreSSL)).BoolVar(&cfg.NS1IgnoreSSL)
	app.Flag("ns1-min-ttl", "Minimal TTL (in seconds) for records. This value will be used if the provided TTL for a service/ingress is lower than this.").IntVar(&cfg.NS1MinTTLSeconds)
	app.Flag("digitalocean-api-page-size", "Configure the page size used when querying the DigitalOcean API.").Default(strconv.Itoa(defaultConfig.DigitalOceanAPIPageSize)).IntVar(&cfg.DigitalOceanAPIPageSize)
	app.Flag("ibmcloud-config-file", "When using the IBM Cloud provider, specify the IBM Cloud configuration file (required when --provider=ibmcloud").Default(defaultConfig.IBMCloudConfigFile).StringVar(&cfg.IBMCloudConfigFile)
	app.Flag("ibmcloud-proxied", "When using the IBM provider, specify if the proxy mode must be enabled (default: disabled)").BoolVar(&cfg.IBMCloudProxied)
	// GoDaddy flags
	app.Flag("godaddy-api-key", "When using the GoDaddy provider, specify the API Key (required when --provider=godaddy)").Default(defaultConfig.GoDaddyAPIKey).StringVar(&cfg.GoDaddyAPIKey)
	app.Flag("godaddy-api-secret", "When using the GoDaddy provider, specify the API secret (required when --provider=godaddy)").Default(defaultConfig.GoDaddySecretKey).StringVar(&cfg.GoDaddySecretKey)
	app.Flag("godaddy-api-ttl", "TTL (in seconds) for records. This value will be used if the provided TTL for a service/ingress is not provided.").Int64Var(&cfg.GoDaddyTTL)
	app.Flag("godaddy-api-ote", "When using the GoDaddy provider, use OTE api (optional, default: false, when --provider=godaddy)").BoolVar(&cfg.GoDaddyOTE)

	// Flags related to TLS communication
	app.Flag("tls-ca", "When using TLS communication, the path to the certificate authority to verify server communications (optionally specify --tls-client-cert for two-way TLS)").Default(defaultConfig.TLSCA).StringVar(&cfg.TLSCA)
	app.Flag("tls-client-cert", "When using TLS communication, the path to the certificate to present as a client (not required for TLS)").Default(defaultConfig.TLSClientCert).StringVar(&cfg.TLSClientCert)
	app.Flag("tls-client-cert-key", "When using TLS communication, the path to the certificate key to use with the client certificate (not required for TLS)").Default(defaultConfig.TLSClientCertKey).StringVar(&cfg.TLSClientCertKey)

	app.Flag("exoscale-endpoint", "Provide the endpoint for the Exoscale provider").Default(defaultConfig.ExoscaleEndpoint).StringVar(&cfg.ExoscaleEndpoint)
	app.Flag("exoscale-apikey", "Provide your API Key for the Exoscale provider").Default(defaultConfig.ExoscaleAPIKey).StringVar(&cfg.ExoscaleAPIKey)
	app.Flag("exoscale-apisecret", "Provide your API Secret for the Exoscale provider").Default(defaultConfig.ExoscaleAPISecret).StringVar(&cfg.ExoscaleAPISecret)

	// Flags related to RFC2136 provider
	app.Flag("rfc2136-host", "When using the RFC2136 provider, specify the host of the DNS server").Default(defaultConfig.RFC2136Host).StringVar(&cfg.RFC2136Host)
	app.Flag("rfc2136-port", "When using the RFC2136 provider, specify the port of the DNS server").Default(strconv.Itoa(defaultConfig.RFC2136Port)).IntVar(&cfg.RFC2136Port)
	app.Flag("rfc2136-zone", "When using the RFC2136 provider, specify the zone entry of the DNS server to use").Default(defaultConfig.RFC2136Zone).StringVar(&cfg.RFC2136Zone)
	app.Flag("rfc2136-insecure", "When using the RFC2136 provider, specify whether to attach TSIG or not (default: false, requires --rfc2136-tsig-keyname and rfc2136-tsig-secret)").Default(strconv.FormatBool(defaultConfig.RFC2136Insecure)).BoolVar(&cfg.RFC2136Insecure)
	app.Flag("rfc2136-tsig-keyname", "When using the RFC2136 provider, specify the TSIG key to attached to DNS messages (required when --rfc2136-insecure=false)").Default(defaultConfig.RFC2136TSIGKeyName).StringVar(&cfg.RFC2136TSIGKeyName)
	app.Flag("rfc2136-tsig-secret", "When using the RFC2136 provider, specify the TSIG (base64) value to attached to DNS messages (required when --rfc2136-insecure=false)").Default(defaultConfig.RFC2136TSIGSecret).StringVar(&cfg.RFC2136TSIGSecret)
	app.Flag("rfc2136-tsig-secret-alg", "When using the RFC2136 provider, specify the TSIG (base64) value to attached to DNS messages (required when --rfc2136-insecure=false)").Default(defaultConfig.RFC2136TSIGSecretAlg).StringVar(&cfg.RFC2136TSIGSecretAlg)
	app.Flag("rfc2136-tsig-axfr", "When using the RFC2136 provider, specify the TSIG (base64) value to attached to DNS messages (required when --rfc2136-insecure=false)").BoolVar(&cfg.RFC2136TAXFR)
	app.Flag("rfc2136-min-ttl", "When using the RFC2136 provider, specify minimal TTL (in duration format) for records. This value will be used if the provided TTL for a service/ingress is lower than this").Default(defaultConfig.RFC2136MinTTL.String()).DurationVar(&cfg.RFC2136MinTTL)
	app.Flag("rfc2136-gss-tsig", "When using the RFC2136 provider, specify whether to use secure updates with GSS-TSIG using Kerberos (default: false, requires --rfc2136-kerberos-realm, --rfc2136-kerberos-username, and rfc2136-kerberos-password)").Default(strconv.FormatBool(defaultConfig.RFC2136GSSTSIG)).BoolVar(&cfg.RFC2136GSSTSIG)
	app.Flag("rfc2136-kerberos-username", "When using the RFC2136 provider with GSS-TSIG, specify the username of the user with permissions to update DNS records (required when --rfc2136-gss-tsig=true)").Default(defaultConfig.RFC2136KerberosUsername).StringVar(&cfg.RFC2136KerberosUsername)
	app.Flag("rfc2136-kerberos-password", "When using the RFC2136 provider with GSS-TSIG, specify the password of the user with permissions to update DNS records (required when --rfc2136-gss-tsig=true)").Default(defaultConfig.RFC2136KerberosPassword).StringVar(&cfg.RFC2136KerberosPassword)
	app.Flag("rfc2136-kerberos-realm", "When using the RFC2136 provider with GSS-TSIG, specify the realm of the user with permissions to update DNS records (required when --rfc2136-gss-tsig=true)").Default(defaultConfig.RFC2136KerberosRealm).StringVar(&cfg.RFC2136KerberosRealm)
	app.Flag("rfc2136-batch-change-size", "When using the RFC2136 provider, set the maximum number of changes that will be applied in each batch.").Default(strconv.Itoa(defaultConfig.RFC2136BatchChangeSize)).IntVar(&cfg.RFC2136BatchChangeSize)

	// Flags related to TransIP provider
	app.Flag("transip-account", "When using the TransIP provider, specify the account name (required when --provider=transip)").Default(defaultConfig.TransIPAccountName).StringVar(&cfg.TransIPAccountName)
	app.Flag("transip-keyfile", "When using the TransIP provider, specify the path to the private key file (required when --provider=transip)").Default(defaultConfig.TransIPPrivateKeyFile).StringVar(&cfg.TransIPPrivateKeyFile)

	// Flags related to Pihole provider
	app.Flag("pihole-server", "When using the Pihole provider, the base URL of the Pihole web server (required when --provider=pihole)").Default(defaultConfig.PiholeServer).StringVar(&cfg.PiholeServer)
	app.Flag("pihole-password", "When using the Pihole provider, the password to the server if it is protected").Default(defaultConfig.PiholePassword).StringVar(&cfg.PiholePassword)
	app.Flag("pihole-tls-skip-verify", "When using the Pihole provider, disable verification of any TLS certificates").BoolVar(&cfg.PiholeTLSInsecureSkipVerify)

	// Flags related to the Plural provider
	app.Flag("plural-cluster", "When using the plural provider, specify the cluster name you're running with").Default(defaultConfig.PluralCluster).StringVar(&cfg.PluralCluster)
	app.Flag("plural-provider", "When using the plural provider, specify the provider name you're running with").Default(defaultConfig.PluralProvider).StringVar(&cfg.PluralProvider)

	// Flags related to policies
	app.Flag("policy", "Modify how DNS records are synchronized between sources and providers (default: sync, options: sync, upsert-only, create-only)").Default(defaultConfig.Policy).EnumVar(&cfg.Policy, "sync", "upsert-only", "create-only")

	// Flags related to the registry
	app.Flag("registry", "The registry implementation to use to keep track of DNS record ownership (default: txt, options: txt, noop, aws-sd)").Default(defaultConfig.Registry).EnumVar(&cfg.Registry, "txt", "noop", "aws-sd")
	app.Flag("txt-owner-id", "When using the TXT registry, a name that identifies this instance of ExternalDNS (default: default)").Default(defaultConfig.TXTOwnerID).StringVar(&cfg.TXTOwnerID)
	app.Flag("txt-prefix", "When using the TXT registry, a custom string that's prefixed to each ownership DNS record (optional). Could contain record type template like '%{record_type}-prefix-'. Mutual exclusive with txt-suffix!").Default(defaultConfig.TXTPrefix).StringVar(&cfg.TXTPrefix)
	app.Flag("txt-suffix", "When using the TXT registry, a custom string that's suffixed to the host portion of each ownership DNS record (optional). Could contain record type template like '-%{record_type}-suffix'. Mutual exclusive with txt-prefix!").Default(defaultConfig.TXTSuffix).StringVar(&cfg.TXTSuffix)
	app.Flag("txt-wildcard-replacement", "When using the TXT registry, a custom string that's used instead of an asterisk for TXT records corresponding to wildcard DNS records (optional)").Default(defaultConfig.TXTWildcardReplacement).StringVar(&cfg.TXTWildcardReplacement)

	// Flags related to the main control loop
	app.Flag("txt-cache-interval", "The interval between cache synchronizations in duration format (default: disabled)").Default(defaultConfig.TXTCacheInterval.String()).DurationVar(&cfg.TXTCacheInterval)
	app.Flag("interval", "The interval between two consecutive synchronizations in duration format (default: 1m)").Default(defaultConfig.Interval.String()).DurationVar(&cfg.Interval)
	app.Flag("min-event-sync-interval", "The minimum interval between two consecutive synchronizations triggered from kubernetes events in duration format (default: 5s)").Default(defaultConfig.MinEventSyncInterval.String()).DurationVar(&cfg.MinEventSyncInterval)
	app.Flag("once", "When enabled, exits the synchronization loop after the first iteration (default: disabled)").BoolVar(&cfg.Once)
	app.Flag("dry-run", "When enabled, prints DNS record changes rather than actually performing them (default: disabled)").BoolVar(&cfg.DryRun)
	app.Flag("events", "When enabled, in addition to running every interval, the reconciliation loop will get triggered when supported sources change (default: disabled)").BoolVar(&cfg.UpdateEvents)

	// Miscellaneous flags
	app.Flag("log-format", "The format in which log messages are printed (default: text, options: text, json)").Default(defaultConfig.LogFormat).EnumVar(&cfg.LogFormat, "text", "json")
	app.Flag("metrics-address", "Specify where to serve the metrics and health check endpoint (default: :7979)").Default(defaultConfig.MetricsAddress).StringVar(&cfg.MetricsAddress)
	app.Flag("log-level", "Set the level of logging. (default: info, options: panic, debug, info, warning, error, fatal").Default(defaultConfig.LogLevel).EnumVar(&cfg.LogLevel, allLogLevelsAsStrings()...)

	// Plugin provider
	app.Flag("plugin-provider-url", "The URL of the remote endpoint to call for the plugin provider (default: :8888)").Default(defaultConfig.PluginProviderURL).StringVar(&cfg.PluginProviderURL)

	_, err := app.Parse(args)
	if err != nil {
		return err
	}

	return nil
}<|MERGE_RESOLUTION|>--- conflicted
+++ resolved
@@ -193,15 +193,12 @@
 	IBMCloudConfigFile                string
 	TencentCloudConfigFile            string
 	TencentCloudZoneType              string
-<<<<<<< HEAD
-	PluginProviderURL                 string
-=======
 	PiholeServer                      string
 	PiholePassword                    string `secure:"yes"`
 	PiholeTLSInsecureSkipVerify       bool
 	PluralCluster                     string
 	PluralProvider                    string
->>>>>>> 2e3eef37
+	PluginProviderURL                 string
 }
 
 var defaultConfig = &Config{
@@ -339,15 +336,12 @@
 	IBMCloudConfigFile:          "/etc/kubernetes/ibmcloud.json",
 	TencentCloudConfigFile:      "/etc/kubernetes/tencent-cloud.json",
 	TencentCloudZoneType:        "",
-<<<<<<< HEAD
-	PluginProviderURL:           "http://localhost:8888",
-=======
 	PiholeServer:                "",
 	PiholePassword:              "",
 	PiholeTLSInsecureSkipVerify: false,
 	PluralCluster:               "",
 	PluralProvider:              "",
->>>>>>> 2e3eef37
+	PluginProviderURL:           "http://localhost:8888",
 }
 
 // NewConfig returns new Config object
@@ -437,12 +431,8 @@
 	app.Flag("exclude-target-net", "Exclude target nets (optional)").StringsVar(&cfg.ExcludeTargetNets)
 
 	// Flags related to providers
-<<<<<<< HEAD
-	app.Flag("provider", "The DNS provider where the DNS records will be created (required, options: aws, aws-sd, godaddy, google, azure, azure-dns, azure-private-dns, bluecat, cloudflare, rcodezero, digitalocean, dnsimple, akamai, infoblox, dyn, designate, coredns, skydns, ibmcloud, inmemory, ovh, pdns, oci, exoscale, linode, rfc2136, ns1, transip, vinyldns, rdns, scaleway, vultr, ultradns, gandi, safedns, tencentcloud)").Required().PlaceHolder("provider").EnumVar(&cfg.Provider, "aws", "aws-sd", "google", "azure", "azure-dns", "azure-private-dns", "alibabacloud", "cloudflare", "rcodezero", "digitalocean", "dnsimple", "akamai", "infoblox", "dyn", "designate", "coredns", "skydns", "ibmcloud", "inmemory", "ovh", "pdns", "oci", "exoscale", "linode", "rfc2136", "ns1", "transip", "vinyldns", "rdns", "scaleway", "vultr", "ultradns", "godaddy", "bluecat", "gandi", "safedns", "tencentcloud", "plugin")
-=======
-	providers := []string{"akamai", "alibabacloud", "aws", "aws-sd", "azure", "azure-dns", "azure-private-dns", "bluecat", "civo", "cloudflare", "coredns", "designate", "digitalocean", "dnsimple", "dyn", "exoscale", "gandi", "godaddy", "google", "ibmcloud", "infoblox", "inmemory", "linode", "ns1", "oci", "ovh", "pdns", "pihole", "plural", "rcodezero", "rdns", "rfc2136", "safedns", "scaleway", "skydns", "tencentcloud", "transip", "ultradns", "vinyldns", "vultr"}
+	providers := []string{"akamai", "alibabacloud", "aws", "aws-sd", "azure", "azure-dns", "azure-private-dns", "bluecat", "civo", "cloudflare", "coredns", "designate", "digitalocean", "dnsimple", "dyn", "exoscale", "gandi", "godaddy", "google", "ibmcloud", "infoblox", "inmemory", "linode", "ns1", "oci", "ovh", "pdns", "pihole", "plural", "rcodezero", "rdns", "rfc2136", "safedns", "scaleway", "skydns", "tencentcloud", "transip", "ultradns", "vinyldns", "vultr", "plugin"}
 	app.Flag("provider", "The DNS provider where the DNS records will be created (required, options: "+strings.Join(providers, ", ")+")").Required().PlaceHolder("provider").EnumVar(&cfg.Provider, providers...)
->>>>>>> 2e3eef37
 	app.Flag("domain-filter", "Limit possible target zones by a domain suffix; specify multiple times for multiple domains (optional)").Default("").StringsVar(&cfg.DomainFilter)
 	app.Flag("exclude-domains", "Exclude subdomains (optional)").Default("").StringsVar(&cfg.ExcludeDomains)
 	app.Flag("regex-domain-filter", "Limit possible domains and target zones by a Regex filter; Overrides domain-filter (optional)").Default(defaultConfig.RegexDomainFilter.String()).RegexpVar(&cfg.RegexDomainFilter)
