<<<<<<< HEAD
ci:
=======
ci: fmt lint test

fmt:
>>>>>>> bd1aef26
	! gofmt -l *.go | read nothing
	go vet

lint:
	go get github.com/golang/lint/golint
	golint *.go

test: sysfs/fixtures/.unpacked
	go test -v ./...

sysfs/fixtures/.unpacked: sysfs/fixtures.ttar
	./ttar -C sysfs -x -f sysfs/fixtures.ttar
	touch $@

.PHONY: fmt lint test ci<|MERGE_RESOLUTION|>--- conflicted
+++ resolved
@@ -1,10 +1,6 @@
-<<<<<<< HEAD
-ci:
-=======
 ci: fmt lint test
 
 fmt:
->>>>>>> bd1aef26
 	! gofmt -l *.go | read nothing
 	go vet
 
